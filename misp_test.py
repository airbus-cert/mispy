#! /usr/bin/env python

#    This file is part of python-misp.
#
#   Copyright 2015 Nicolas Bareil <nicolas.bareil@airbus.com>
#                  while at Airbus Group CERT <http://www.airbus.com>
#
#   Licensed under the Apache License, Version 2.0 (the "License");
#   you may not use this file except in compliance with the License.
#   You may obtain a copy of the License at
#
#       http://www.apache.org/licenses/LICENSE-2.0
#
#   Unless required by applicable law or agreed to in writing, software
#   distributed under the License is distributed on an "AS IS" BASIS,
#   WITHOUT WARRANTIES OR CONDITIONS OF ANY KIND, either express or implied.
#   See the License for the specific language governing permissions and
#   limitations under the License.

import unittest
from mispy.misp import *


class MispEventTest(unittest.TestCase):
    def test_good_xml(self):
        s = r"""<Event>
  <id>42</id>
  <orgc_id>2</orgc_id>
  <org_id>2</org_id>
  <date>2015-10-20</date>
  <threat_level_id>3</threat_level_id>
  <info>AGNOSTIC PANDA</info>
  <published>1</published>
  <uuid>56278fd8-f2c0-4907-bcca-594e0a3ac101</uuid>
  <analysis>2</analysis>
  <timestamp>1445434988</timestamp>
  <distribution>1</distribution>
  <publish_timestamp>1445435155</publish_timestamp>
  <sharing_group_id>0</sharing_group_id>
  <Org>
    <id>2</id>
    <name>ACME and bro.</name>
    <uuid>56278fd8-f2c0-4907-bcca-594e0a3ac101</uuid>
  </Org>
  <Orgc>
    <id>2</id>
    <name>ACME Corporation</name>
    <uuid>56278fd8-f2c0-4907-bcca-594e0a3ac101</uuid>
  </Orgc>
  <Attribute>
    <id>4442</id>
    <type>md5</type>
    <category>Payload delivery</category>
    <to_ids>1</to_ids>
    <uuid>56c577ed-94e0-4446-a639-40200a3ac101</uuid>
    <event_id>1172</event_id>
    <distribution>5</distribution>
    <timestamp>1455781869</timestamp>
    <comment/>
    <sharing_group_id>0</sharing_group_id>
    <value>a283e768fa12ef33087f07b01f82d6dd</value>
    <ShadowAttribute/>
  </Attribute>
  <ShadowAttribute/>
  <RelatedEvent/>
</Event>
"""
        m = MispEvent.from_xml(s)
        self.assertEqual(m.uuid, '56278fd8-f2c0-4907-bcca-594e0a3ac101')
        self.assertEqual(m.id, 42)
        self.assertEqual(m.org, 'ACME and bro.')
        self.assertEqual(m.date, '2015-10-20')
        self.assertEqual(m.threat_level_id, 3)
        self.assertEqual(m.info, 'AGNOSTIC PANDA')
        self.assertEqual(m.published, 1)
        self.assertEqual(m.analysis, 2)
        self.assertEqual(m.timestamp, 1445434988)
        self.assertEqual(m.distribution, 1)
        self.assertEqual(m.orgc, 'ACME Corporation')
        self.assertEqual(m.locked, 0)
        self.assertEqual(m.publish_timestamp, 1445435155)
        for attr in m.attributes:
            self.assertEqual(attr.value, 'a283e768fa12ef33087f07b01f82d6dd')

    def test_good_xml_full_generation(self):
        s = r"""<Event>
    <id>42</id>
    <Org>
      <name>ACME and bro.</name>
      <id>12</id>
      <uuid>464d9146-2c34-43df-906a-7bc40a3ac101</uuid>
    </Org>
    <Orgc>
      <name>ACME Corporation</name>
      <id>13</id>
      <uuid>164d9146-2c34-43df-906a-7bc40a3ac101</uuid>
    </Orgc>    <date>2015-10-20</date>
    <threat_level_id>3</threat_level_id>
    <info>AGNOSTIC PANDA</info>
    <published>1</published>
    <uuid>56278fd8-f2c0-4907-bcca-594e0a3ac101</uuid>
    <attribute_count>8</attribute_count>
    <analysis>2</analysis>
    <timestamp>1445434988</timestamp>
    <distribution>1</distribution>
    <proposal_email_lock>0</proposal_email_lock>
    <locked>0</locked>
    <publish_timestamp>1445435155</publish_timestamp>
    </Event>
"""
        m = MispEvent.from_xml(s)
        new = m.to_xml()
        m = MispEvent.from_xml(new)
        self.assertEqual(m.uuid, '56278fd8-f2c0-4907-bcca-594e0a3ac101')
        self.assertEqual(m.id, 42)
        self.assertEqual(m.org, 'ACME and bro.')
        self.assertEqual(m.date, '2015-10-20')
        self.assertEqual(m.threat_level_id, 3)
        self.assertEqual(m.info, 'AGNOSTIC PANDA')
        self.assertEqual(m.published, 1)
        self.assertEqual(m.analysis, 2)
        self.assertEqual(m.timestamp, 1445434988)
        self.assertEqual(m.distribution, 1)
        self.assertEqual(m.orgc, 'ACME Corporation')
        self.assertEqual(m.locked, 0)
        self.assertEqual(m.publish_timestamp, 1445435155)

    def test_good_xml_generation(self):
        company = 'ACME Corporation'
        m = MispEvent()
        m.org = company
        serialized_evt = m.to_xml()
        obj = MispEvent.from_xml(serialized_evt)
        self.assertEqual(obj.org, company)

    def test_bad_xml(self):
        with self.assertRaises(lxml.etree.XMLSyntaxError):
            MispEvent.from_xml('<foo')

    def test_good_time_format(self):
        m = MispEvent()
        d = datetime.datetime.now()
        m.publish_timestamp = d
        self.assertEqual(m.publish_timestamp, int(time.mktime(d.timetuple())))

    def test_tags_in_good_xml(self):
        s = r"""<Event>
  <id>42</id>
  <orgc_id>2</orgc_id>
  <org_id>2</org_id>
  <date>2015-10-20</date>
  <threat_level_id>3</threat_level_id>
  <info>AGNOSTIC PANDA</info>
  <published>1</published>
  <uuid>56278fd8-f2c0-4907-bcca-594e0a3ac101</uuid>
  <analysis>2</analysis>
  <timestamp>1445434988</timestamp>
  <distribution>1</distribution>
  <publish_timestamp>1445435155</publish_timestamp>
  <sharing_group_id>0</sharing_group_id>
  <Org>
    <id>2</id>
    <name>ACME and bro.</name>
    <uuid>56278fd8-f2c0-4907-bcca-594e0a3ac101</uuid>
  </Org>
  <Orgc>
    <id>2</id>
    <name>ACME Corporation</name>
    <uuid>56278fd8-f2c0-4907-bcca-594e0a3ac101</uuid>
  </Orgc>
  <Attribute>
    <id>4442</id>
    <type>md5</type>
    <category>Payload delivery</category>
    <to_ids>1</to_ids>
    <uuid>56c577ed-94e0-4446-a639-40200a3ac101</uuid>
    <event_id>1172</event_id>
    <distribution>5</distribution>
    <timestamp>1455781869</timestamp>
    <comment/>
    <sharing_group_id>0</sharing_group_id>
    <value>a283e768fa12ef33087f07b01f82d6dd</value>
    <ShadowAttribute/>
  </Attribute>
  <ShadowAttribute/>
  <RelatedEvent/>
  <Tag><id>5</id><name>APT1</name><colour>#ffad0d</colour><exportable>1</exportable><org_id>0</org_id></Tag>
  <Tag><id>3</id><name>TLP:RED</name><colour>#04cc18</colour><exportable>1</exportable><org_id>0</org_id></Tag>
  <Tag><id>7</id><name>CONFIDENTIAL</name><colour>#cccccc</colour><exportable>1</exportable><org_id>0</org_id></Tag>
</Event>
"""
        m = MispEvent.from_xml(s)
        self.assertEqual(m.uuid, '56278fd8-f2c0-4907-bcca-594e0a3ac101')
        self.assertEqual(m.id, 42)
        self.assertEqual(m.org, 'ACME and bro.')
        self.assertEqual(m.date, '2015-10-20')
        self.assertEqual(m.threat_level_id, 3)
        self.assertEqual(m.info, 'AGNOSTIC PANDA')
        self.assertEqual(m.published, 1)
        self.assertEqual(m.analysis, 2)
        self.assertEqual(m.timestamp, 1445434988)
        self.assertEqual(m.distribution, 1)
        self.assertEqual(m.orgc, 'ACME Corporation')
        self.assertEqual(len(m.tags), 3)


class MispTagTest(unittest.TestCase):
    def test_from_xml(self):
        s = r"""
        <Tag><id>3</id><name>TLP:GREEN</name><colour>#04cc18</colour><exportable>1</exportable><org_id>0</org_id></Tag>
        """
        tag = MispTag.from_xml(s)
        self.assertEqual(tag.id, 3)
        self.assertEqual(tag.name, "TLP:GREEN")
        self.assertEqual(tag.colour, "#04cc18")
        self.assertEqual(tag.exportable, True)
        self.assertEqual(tag.org_id, 0)


class MispAttrTest(unittest.TestCase):
    def test_fromtofrom_xml(self):
        s = r"""<Attribute>
    <id>87183</id>
    <type>md5</type>
    <category>Payload delivery</category>
    <to_ids>1</to_ids>
    <uuid>56c577ed-94e0-4446-a639-40200a3ac101</uuid>
    <event_id>42</event_id>
    <distribution>5</distribution>
    <timestamp>1445434872</timestamp>
    <comment>loooool</comment>
    <sharing_group_id>0</sharing_group_id>
    <value>a283e768fa12ef33087f07b01f82d6dd</value>
    <ShadowAttribute/>
  </Attribute>"""
        a = MispAttribute.from_xml(s)
        s = a.to_xml()
        a = MispAttribute.from_xml(s)
<<<<<<< HEAD
        self.assertEqual(a.id, 87183)
        self.assertEqual(a.type, 'md5')
        self.assertEqual(a.category, 'Payload delivery')
        self.assertEqual(a.to_ids, 1)
        self.assertEqual(a.uuid, '56c577ed-94e0-4446-a639-40200a3ac101')
        self.assertEqual(a.event_id, 42)
        self.assertEqual(a.distribution, 5)
        self.assertEqual(a.timestamp, 1445434872)
        self.assertEqual(a.comment, 'loooool')
        self.assertEqual(a.value, 'a283e768fa12ef33087f07b01f82d6dd')
=======
        self.assertEquals(a.id, 87183)
        self.assertEquals(a.type, 'md5')
        self.assertEquals(a.category, 'Payload delivery')
        self.assertEquals(a.to_ids, 1)
        self.assertEquals(a.uuid, '56c577ed-94e0-4446-a639-40200a3ac101')
        self.assertEquals(a.event_id, 42)
        self.assertEquals(a.distribution, 5)
        self.assertEquals(a.timestamp, 1445434872)
        self.assertEquals(a.comment, 'loooool')
        self.assertEquals(a.value, 'a283e768fa12ef33087f07b01f82d6dd')
        self.assertEqual(a.value.__class__, str)
>>>>>>> 88489627

    def test_from_xml(self):
        s = r"""<Attribute>
    <id>87183</id>
    <type>md5</type>
    <category>Payload delivery</category>
    <to_ids>1</to_ids>
    <uuid>56c577ed-94e0-4446-a639-40200a3ac101</uuid>
    <event_id>42</event_id>
    <distribution>5</distribution>
    <timestamp>1445434872</timestamp>
    <comment>loooool</comment>
    <sharing_group_id>0</sharing_group_id>
    <value>a283e768fa12ef33087f07b01f82d6dd</value>
    <ShadowAttribute/>
  </Attribute>"""
        a = MispAttribute.from_xml(s)
        self.assertEqual(a.id, 87183)
        self.assertEqual(a.type, 'md5')
        self.assertEqual(a.category, 'Payload delivery')
        self.assertEqual(a.to_ids, 1)
        self.assertEqual(a.uuid, '56c577ed-94e0-4446-a639-40200a3ac101')
        self.assertEqual(a.event_id, 42)
        self.assertEqual(a.distribution, 5)
        self.assertEqual(a.timestamp, 1445434872)
        self.assertEqual(a.comment, 'loooool')
        self.assertEqual(a.value, 'a283e768fa12ef33087f07b01f82d6dd')

    def test_bad_category(self):
        attr = MispAttribute()
        with self.assertRaises(ValueError):
            attr.category = 'foobar'

    def test_bad_threat_lvl(self):
        attr = MispAttribute()
        with self.assertRaises(ValueError):
            attr.threat_level_id = 5

    def test_bad_analysis(self):
        attr = MispAttribute()
        with self.assertRaises(ValueError):
            attr.analysis = 5

    def test_good_inner_attribute(self):
        attr = MispAttribute()

    def test_bad_types(self):
        attr = MispAttribute()
        with self.assertRaises(ValueError):
            attr.type = 'foobar'

        valid_types = ['AS', 'aba-rtn', 'anonymised', 'attachment',
                'authentihash', 'bank-account-nr', 'bic', 'bin', 'boolean',
                'bro', 'btc', 'campaign-id', 'campaign-name', 'cc-number',
                'cdhash', 'comment', 'cookie', 'cortex', 'counter',
                'country-of-residence', 'cpe', 'date-of-birth', 'datetime',
                'dns-soa-email', 'domain', 'domain|ip', 'email-attachment',
                'email-body', 'email-dst', 'email-dst-display-name',
                'email-header', 'email-message-id', 'email-mime-boundary',
                'email-reply-to', 'email-src', 'email-src-display-name',
                'email-subject', 'email-thread-index', 'email-x-mailer',
                'filename', 'filename|authentihash', 'filename|impfuzzy',
                'filename|imphash', 'filename|md5', 'filename|pehash',
                'filename|sha1', 'filename|sha224', 'filename|sha256',
                'filename|sha384', 'filename|sha512', 'filename|sha512/224',
                'filename|sha512/256', 'filename|ssdeep', 'filename|tlsh',
                'first-name', 'float', 'frequent-flyer-number', 'gender',
                'gene', 'github-organisation', 'github-repository',
                'github-username', 'hassh-md5', 'hasshserver-md5', 'hex',
                'hostname', 'hostname|port', 'http-method', 'iban',
                'identity-card-number', 'impfuzzy', 'imphash', 'ip-dst',
                'ip-dst|port', 'ip-src', 'ip-src|port', 'issue-date-of-the-visa',
                'ja3-fingerprint-md5', 'jabber-id', 'last-name', 'link',
                'mac-address', 'mac-eui-64', 'malware-sample', 'malware-type',
                'md5', 'middle-name', 'mime-type', 'mobile-application-id',
                'mutex', 'named', 'nationality', 'other',
                'passenger-name-record-locator-number', 'passport-country',
                'passport-expiration', 'passport-number', 'pattern-in-file',
                'pattern-in-memory', 'pattern-in-traffic', 'payment-details',
                'pdb', 'pehash', 'phone-number', 'place-of-birth',
                'place-port-of-clearance', 'place-port-of-onward-foreign-destination',
                'place-port-of-original-embarkation', 'port', 'primary-residence',
                'prtn', 'redress-number', 'regkey', 'regkey|value', 'sha1',
                'sha224', 'sha256', 'sha384', 'sha512', 'sha512/224',
                'sha512/256', 'sigma', 'size-in-bytes', 'snort',
                'special-service-request', 'ssdeep', 'stix2-pattern',
                'target-email', 'target-external', 'target-location',
                'target-machine', 'target-org', 'target-user', 'text',
                'threat-actor', 'tlsh', 'travel-details', 'twitter-id', 'uri',
                'url', 'user-agent', 'visa-number', 'vulnerability',
                'whois-creation-date', 'whois-registrant-email', 'whois-registrant-name',
                'whois-registrant-org', 'whois-registrant-phone', 'whois-registrar',
                'windows-scheduled-task', 'windows-service-displayname',
                'windows-service-name', 'x509-fingerprint-md5', 'x509-fingerprint-sha1',
                'x509-fingerprint-sha256', 'xmr', 'yara', 'zeek']

        for t in valid_types:
            attr.type = t


class MispServerTest(unittest.TestCase):
    def disabled_test_get_event(self):
        m = MispServer()
        evt = m.events.get(TEST_EVT_ID)
        self.assertEqual(evt.id, TEST_EVT_ID)

    def disabled_test_search_event(self):
        m = MispServer()
        evt=m.events.search(value=TEST_NEEDLE)
        self.assertEqual(len(evt), 1)
        self.assertEqual(evt[0].id, TEST_EVT_ID)
        ok=False
        for event in evt:
            for attr in event.attributes:
                if attr.value == TEST_NEEDLE:
                    ok=True
                    break
        self.assertEqual(ok, True)

    def disabled_test_last(self):
        m = MispServer()
        self.assertEqual(m.events.last().id, TEST_LAST_EVT_ID)

    def disabled_test_create_event(self):
        m = MispServer()
        e = MispEvent()
        e.info = 'Hello world'
        e.orgc = DEFAULT_ORGC
        e.org = DEFAULT_ORG
        e.published = 0
        e.distribution = 0
        m.events.put(e)

    def disabled_test_modify_event(self):
        m = MispServer()
        e = m.events.get(TEST_EVT_ID)
        e.timestamp = datetime.datetime.now()
        a = MispAttribute()
        a.value = 'foobar%d.com' % time.time()
        a.comment = 'evil domain'
        a.category = 'Network activity'
        a.type = 'domain'
        e.attributes.add(a)
        m.events.update(e)

    def disabled_test_modify_attr(self):
        m = MispServer()
        event = m.events.get(TEST_EVT_ID)
        updateme = None
        for attr in event.attributes:
            if str(attr.value).startswith('tata'):
                updateme = attr
                break
        self.assertIsNotNone(updateme)
        updateme.comment = 'Hello; %s' % datetime.datetime.now()
        m.attributes.update(updateme)


class MispTransportErrorTest(unittest.TestCase):
    def test_python3_bug(self):
        err = MispTransportError('POST %s: returned status=%d', '/stuff', 404)
        self.assertEqual(err.path, '/stuff')
        self.assertEqual(err.status_code, 404)
        try:
            self.assertEqual(err[2], 404)
        except TypeError:
            # That's ok it means you are testing with python 3
            pass
        self.assertEqual(err.args[2], 404)


class MispObjectTest(unittest.TestCase):
    def test_from_xml(self):
        xml = """<Object>
    <id>1234</id>
    <name>file</name>
    <meta-category>file</meta-category>
    <description>File object describing a file with meta-information</description>
    <template_uuid>688c46fb-5edb-40a3-8273-1af7923e2215</template_uuid>
    <template_version>13</template_version>
    <event_id>9876</event_id>
    <uuid>5c9c8b6f-bb24-4e6c-ab83-18c60a3a5cf9</uuid>
    <timestamp>1553763183</timestamp>
    <distribution>1</distribution>
    <sharing_group_id>0</sharing_group_id>
    <comment>Hello</comment>
    <deleted>0</deleted>
    <ObjectReference/>
    <Attribute>
      <id>2640682</id>
      <type>malware-sample</type>
      <category>Payload installation</category>
      <to_ids>1</to_ids>
      <uuid>5c9c8b70-4814-493b-a891-18c60a3a5cf9</uuid>
      <event_id>14584</event_id>
      <distribution>1</distribution>
      <timestamp>1553763184</timestamp>
      <comment/>
      <sharing_group_id>0</sharing_group_id>
      <deleted>0</deleted>
      <disable_correlation>0</disable_correlation>
      <object_id>292731</object_id>
      <object_relation>malware-sample</object_relation>
      <value>/tmp/a.exe|d41d8cd98f00b204e9800998ecf8427e</value>
      <Galaxy/>
      <data>abcdef</data>
      <ShadowAttribute/>
    </Attribute>
    <Attribute>
      <id>2640683</id>
      <type>filename</type>
      <category>Payload installation</category>
      <to_ids>0</to_ids>
      <uuid>5c9c8b73-0418-474f-a2ee-18c60a3a5cf9</uuid>
      <event_id>14584</event_id>
      <distribution>1</distribution>
      <timestamp>1553763187</timestamp>
      <comment/>
      <sharing_group_id>0</sharing_group_id>
      <deleted>0</deleted>
      <disable_correlation>0</disable_correlation>
      <object_id>292731</object_id>
      <object_relation>filename</object_relation>
      <value>/tmp/a.exe</value>
      <Galaxy/>
      <ShadowAttribute/>
    </Attribute>
  </Object>"""

        obj = MispObject.from_xml(xml)
        self.assertEqual(obj.id, 1234)
        self.assertEqual(obj.name, "file")
        self.assertEqual(obj.comment, "Hello")
        self.assertEqual(obj.event_id, 9876)
        self.assertEqual(obj.timestamp, 1553763183)
        self.assertEqual(obj.meta_category, "file")
        self.assertEqual(len(obj.attributes), 2)


if __name__ == '__main__':
    unittest.main()<|MERGE_RESOLUTION|>--- conflicted
+++ resolved
@@ -236,19 +236,6 @@
         a = MispAttribute.from_xml(s)
         s = a.to_xml()
         a = MispAttribute.from_xml(s)
-<<<<<<< HEAD
-        self.assertEqual(a.id, 87183)
-        self.assertEqual(a.type, 'md5')
-        self.assertEqual(a.category, 'Payload delivery')
-        self.assertEqual(a.to_ids, 1)
-        self.assertEqual(a.uuid, '56c577ed-94e0-4446-a639-40200a3ac101')
-        self.assertEqual(a.event_id, 42)
-        self.assertEqual(a.distribution, 5)
-        self.assertEqual(a.timestamp, 1445434872)
-        self.assertEqual(a.comment, 'loooool')
-        self.assertEqual(a.value, 'a283e768fa12ef33087f07b01f82d6dd')
-=======
-        self.assertEquals(a.id, 87183)
         self.assertEquals(a.type, 'md5')
         self.assertEquals(a.category, 'Payload delivery')
         self.assertEquals(a.to_ids, 1)
@@ -259,7 +246,6 @@
         self.assertEquals(a.comment, 'loooool')
         self.assertEquals(a.value, 'a283e768fa12ef33087f07b01f82d6dd')
         self.assertEqual(a.value.__class__, str)
->>>>>>> 88489627
 
     def test_from_xml(self):
         s = r"""<Attribute>
