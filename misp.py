#! /usr/bin/env python

"""
    misp
    ~~~~

    Interface module to MISP servers (https://github.com/MISP/MISP).

    :copyright: Nicolas Bareil
    :license: Apache Licence, Version 2.0

"""
#    This file is part of python-misp.
#
#   Copyright 2015 Nicolas Bareil <nicolas.bareil@airbus.com>
#                  while at Airbus Group CERT <http://www.airbus.com>
#
#   Licensed under the Apache License, Version 2.0 (the "License");
#   you may not use this file except in compliance with the License.
#   You may obtain a copy of the License at
#
#       http://www.apache.org/licenses/LICENSE-2.0
#
#   Unless required by applicable law or agreed to in writing, software
#   distributed under the License is distributed on an "AS IS" BASIS,
#   WITHOUT WARRANTIES OR CONDITIONS OF ANY KIND, either express or implied.
#   See the License for the specific language governing permissions and
#   limitations under the License.

<<<<<<< HEAD
import unittest
=======
>>>>>>> 57d0c71a
import lxml
from lxml import objectify
import time
import datetime
import uuid
import requests
import os

TEST_NEEDLE = '68b329da9893e34099c7d8ad5cb9c940'
TEST_EVT_ID = 540
TEST_ATTR_ID = 87516
TEST_LAST_EVT_ID = 534

DEFAULT_MISP_URL = 'https://misp.cert.corp'
DEFAULT_ORG = 'Airbus Group CERT'
DEFAULT_ORGC = DEFAULT_ORG
<<<<<<< HEAD
MISP_API_KEY = open(os.path.join(os.environ['HOME'], '.misp_api_key')).read().strip()
MISP_SSL_CHAIN = '/etc/ssl/certs/AG_CERT.pem'
=======
try:
    MISP_API_KEY = open(os.path.join(os.environ['HOME'], '.misp_api_key')).read().strip()
except IOError:
    MISP_API_KEY = 'abcdefghighklmnopqrst'

MISP_SSL_CHAIN = '/etc/ssl/certs/ca-certificates.crt'
>>>>>>> 57d0c71a

# To remove this deprecation warning:
# SecurityWarning: Certificate has no `subjectAltName`, falling back to check
# for a `commonName` for now. This feature is being removed by major browsers
# and deprecated by RFC 2818. (See https://github.com/shazow/urllib3/issues/497
# for details.)
requests.packages.urllib3.disable_warnings()

class MispBaseObject(object):
    """
    Inherited module regrouping shared variables.

    """
    def __init__(self):
        self._uuid = None
        self._timestamp = None
        self._comment = None
        self._distribution = None
        self._threat_level_id = None
        self._analysis = None

    def to_xml(self):
        obj = self.to_xml_object()
        lxml.objectify.deannotate(obj, xsi_nil=True)
        lxml.etree.cleanup_namespaces(obj)
        return lxml.etree.tostring(obj)

    @property
    def uuid(self):
        return self._uuid

    @uuid.setter
    def uuid(self, value):
        self._uuid = value

    @property
    def comment(self):
        return self._comment

    @comment.setter
    def comment(self):
        self._comment = value

    @property
    def timestamp(self):
        if self._timestamp:
            return self._timestamp
        return int(time.time())

    @timestamp.setter
    def timestamp(self, value):
        val = None
        if type(value) is int or type(value) is objectify.IntElement:
            val = int(value)
        elif type(value) is datetime.datetime:
            val = int(time.mktime(value.timetuple()))
        else:
            raise ValueError('Invalid date type: %s' % type(value))
        self._timestamp = val

    @property
    def distribution(self):
        return self._distribution or 0

    @distribution.setter
    def distribution(self, value):
        if int(value) not in [0, 1, 2, 3]:
            raise ValueError('Invalid distribution value for an attribute')
        self._distribution = value

    @property
    def threat_level_id(self):
        return self._threat_level_id or 1

    @threat_level_id.setter
    def threat_level_id(self, value):
        if int(value) not in [1, 2, 3, 4]:
            raise ValueError('Invalid threat_level_id value for an attribute')
        self._threat_level_id = value

    @property
    def analysis(self):
        return self._analysis or 0

    @analysis.setter
    def analysis(self, value):
        if value and int(value) not in [0, 1, 2]:
            raise ValueError('Invalid analysis value for an attribute')
        self._analysis = value or 0


class MispEvent(MispBaseObject):
    class Attributes(object):
        """
        The module that provides glue between :class:`MispEvent` and :class:`MispAttribute`

        """
        def __init__(self, event):
            self.event = event
            self._attributes = []

        def add(self, attr):
            """This function adds an attribute to the current event.

            It takes care of updating Event's timestamp and filling the blanks in
            the attribute object (timestamp, uuid, event id).

            :param attr: a :class:`MispAttribute`'s instance to be added to the Event

            :example:

            >>> new_attr = MispAttribute()
            >>> new_attr.value = 'foobar.com'
            >>> new_attr.category = 'Network activity'
            >>> new_attr.types = 'domain'
            >>> server = MispServer()
            >>> event = server.events.get(12)
            >>> event.attributes.add(new_attr)
            >>> server.events.update(event)

            """
            if type(attr) is not MispAttribute:
                raise ValueError("event.attributes.add() only takes MispAttribute instance")
            self.event.timestamp = datetime.datetime.now()
            if not attr.uuid:
                attr.uuid = uuid.uuid4()
            attr.event_id = self.event.id
            attr.timestamp = self.event.timestamp+1
            self._attributes.append(attr)

        def remove(self, attribute):
            """This function removes an attribute from the current event.

            :param attr: `MispAttribute` to be removed to the Event
            .. todo::
               Implement it.
            """
            raise NotImplemented('Cannot remove attribute yet')

        def __iter__(self):
            return self._attributes.__iter__()

        def __len__(self):
            return len(self._attributes)

        def set(self, val):
            self._attributes = val

    def __init__(self):
        super(MispEvent, self).__init__()
        self._id = None
        self._info = None
        self._org = None
        self._orgc = None
        self._publish = None
        self._proposal_email_lock = None
        self._locked = None
        self._date = None
        self._publish_timestamp = None
        self._published = None
        self.attributes = MispEvent.Attributes(self)
        self.shadowattributes = []

    @property
    def attribute_count(self):
        """Read-only variable that counts the number of attributes"""
        return len(self.attributes)

    @property
    def id(self):
        return self._id

    @id.setter
    def id(self, value):
        if value:
            self._id = int(value)

    @property
    def info(self):
        return self._info

    @info.setter
    def info(self, value):
        self._info = unicode(value)

    @property
    def orgc(self):
        return self._orgc

    @orgc.setter
    def orgc(self, value):
        self._orgc = value

    @property
    def published(self):
        return self._published or 0

    @published.setter
    def published(self, value):
        self._published = value

    @property
    def locked(self):
        return self._locked or 0

    @locked.setter
    def locked(self, value):
        self._locked = value

    @property
    def proposal_email_lock(self):
        return self._proposal_email_lock or 0

    @proposal_email_lock.setter
    def proposal_email_lock(self, value):
        self._proposal_email_lock = value

    @property
    def org(self):
        return self._org or DEFAULT_ORG

    @org.setter
    def org(self, value):
        self._org = value

    @property
    def date(self):
        """
        Getter/setter for the date member.

        The setter can take a string or a :meth:`datetime.datetime` and will do the
        appropriate transformation.

        """
        if self._date:
            return self._date
        return datetime.datetime.now().strftime('%Y-%m-%d')

    @date.setter
    def date(self, value):
        val = None
        if type(value) is str or type(value) is objectify.StringElement:
            val = value
        elif type(value) is datetime.datetime:
            val = value.strftime('%Y-%m-%d')
        else:
            raise ValueError('Invalid date type: %s' % type(value))
        self._date = val

    @property
    def publish_timestamp(self):
        """
        Getter/setter.

        The setter can take an integer (as an epoch timestamp) or a :class:`datetime.datetime`.
        instance.
        """
        if self._publish_timestamp:
            return self._publish_timestamp
        return int(time.time())

    @publish_timestamp.setter
    def publish_timestamp(self, value):
        val = None
        if type(value) is int or  type(value) is objectify.IntElement:
            val = value
        elif type(value) is datetime.datetime:
            val = int(time.mktime(value.timetuple()))
        self._publish_timestamp = val

    @staticmethod
    def from_xml(s):
        """
        Static method converting a serialized XML string into a :class:`MispEvent` object.

        :example:

        >>> s = '<Event><id>42</id><org>ACME and bro.</org><date>2015-10-20</date><threat_level_id>3</threat_level_id><info>AGNOSTIC PANDA</info><published>1</published><uuid>56278fd8-f2c0-4907-bcca-594e0a3ac101</uuid><attribute_count>8</attribute_count><analysis>2</analysis><timestamp>1445434988</timestamp><distribution>1</distribution><proposal_email_lock>0</proposal_email_lock><orgc>ACME Corporation</orgc><locked>0</locked><publish_timestamp>1445435155</publish_timestamp></Event>'
        >>> m = MispEvent.from_xml(s)
        >>> type(m)
        <class 'misp.MispEvent'>
        """
        event = objectify.fromstring(s)
        return MispEvent.from_xml_object(event)

    @staticmethod
    def from_xml_object(obj):
        if obj.tag.lower() != 'event':
            raise ValueError('Invalid Event XML')
        event = MispEvent()
        for field in ['uuid', 'distribution', 'threat_level_id', 'org',
                      'orgc', 'date', 'info', 'published', 'analysis',
                      'timestamp', 'distribution', 'proposal_email_lock',
                      'locked', 'publish_timestamp', 'id']:
            val = getattr(obj, field)
            setattr(event, field, val)
        try:
            attributes = []
            for attr in obj.Attribute:
                attr_obj = MispAttribute.from_xml_object(attr)
                attributes.append(attr_obj)
            event.attributes.set(attributes)
        except:
            # No attribute, no worries
            pass

        try:
            for shadowattribute in obj.ShadowAttribute:
                shadowattribute_obj = MispShadowAttribute.from_xml_object(shadowattribute)
                event.shadowattributes.append(shadowattribute_obj)
        except Exception as err:
            pass
        return event

    def to_xml_object(self):
        event = objectify.Element('Event')
        for field in ['uuid', 'distribution', 'threat_level_id', 'org',
                      'orgc', 'date', 'info', 'published', 'analysis',
                      'timestamp', 'distribution', 'proposal_email_lock',
                      'locked', 'publish_timestamp', 'id', 'attribute_count']:
            val = getattr(self, field)
            setattr(event, field, val)
        try:
            for shadowattribute in event.shadowattributes:
                event.append(shadowattribute.to_xml_object())
        except Exception:
            pass
        for attr in self.attributes:
            event.append(attr.to_xml_object())
        return event


class MispTransportError(Exception):
    pass


class MispServer(object):
    """
    Module to communicate with the MISP instance.

   :members:

   .. automethod:: __init__
    """
    def __init__(self, url=DEFAULT_MISP_URL, apikey=MISP_API_KEY):
        """Initializes a MispServer instance.

          :param url: Fully qualified URL to the MISP instance
          :param apikey: MISP API key

        """
        self.url = url
        self.headers = {
            'Content-Type': 'application/xml',
            'Accept': 'application/xml',
            'Authorization': apikey,
        }
        self.events = MispServer.Events(self)
        self.attributes = MispServer.Attributes(self)
        self.shadowattributes = MispServer.ShadowAttributes(self)

    def _absolute_url(self, path):
        return self.url + path

    def POST(self, path, body):
        """
        Raw POST to the MISP server

        :param path: URL fragment (ie /events/)
        :param body: HTTP Body (raw bytes)
        :returns: HTTP raw content (as seen by :class:`requests.Response`)
        """
        url = self._absolute_url(path)
        resp = requests.post(url, data=body, headers=self.headers, verify=MISP_SSL_CHAIN)
        if resp.status_code != 200:
            raise MispTransportError('POST %s: returned status=%d', path, resp.status_code)
        return resp.content

    def GET(self, path):
        """
        Raw GET to the MISP server

        :param path: URL fragment (ie /events/)
        :returns: HTTP raw content (as seen by :class:`requests.Response`)
        """
        url = self._absolute_url(path)
        resp = requests.get(url, headers=self.headers, verify=MISP_SSL_CHAIN)
        if resp.status_code != 200:
            raise MispTransportError('GET %s: returned status=%d', path, resp.status_code)
        return resp.content

    class ShadowAttributes(object):
        """
        This module communicates shadow attributes with the MISP server
        """

        def __init__(self, server):
            self.server = server

        def get(self, shadowattributeid):
            """
            Fetches a shadow attribute from the MISP server.

            :param shadowattributeid: Shadow attribute id (as an integer)
            :returns: :class:`MispShadowAttribute` object

            """
            raw = self.server.GET('/shadow_attributes/view/%d' % shadowattributeid)
            response = objectify.fromstring(raw)
            return MispShadowAttribute.from_xml_object(response.ShadowAttribute)

        def add(self, event, shadowattribute):
            """
            Adds a shadow attribute to an event and send it to the MISP server.

            :param event: :class:`MispEvent` object to add
            :param shadowattribute: :class:`MispShadowAttribute` object to add
            :returns: The :class:`MispShadowAttribute` object as seen by the server.

            :example:

            >>> proposal = MispShadowAttribute()
            >>> proposal.value = 'foobar.com'
            >>> proposal.category = 'Network activity'
            >>> proposal.types = 'domain'
            >>> server = MispServer()
            >>> event = server.events.get(12)
            >>> event.attributes.add(new_attr)
            >>> server.shadowattributes.add(event, proposal)

            """

            assert shadowattribute is not MispShadowAttribute
            assert event is not MispEvent
            raw = shadowattribute.to_xml()
            raw = self.server.POST('/shadow_attributes/add/%d' % event.id, raw)
            response = objectify.fromstring(raw)
            return MispShadowAttribute.from_xml_object(response.ShadowAttribute)

        def update(self, attr):
            """
            Updates a shadow attribute on the MISP server.

            :param shadowattribute: :class:`MispShadowAttribute` object to update
            :returns: The :class:`MispShadowAttribute` object as seen by the server.

            :example:

            >>> server = MispServer()
            >>> proposal = server.shadowattributes.get(12)
            >>> proposal.to_ids = 0
            >>> server.shadowattributes.update(proposal)

            """
            assert attr is not MispShadowAttribute
            raw = attr.to_xml()
            raw = self.server.POST('/shadow_attributes/edit/%d' % attr.id, raw)
            response = objectify.fromstring(raw)
            return MispShadowAttribute.from_xml_object(response.ShadowAttribute)

        def accept(self, shadowattribute):
            """
            Accepts a shadow attribute on the MISP server.

            :param shadowattribute: :class:`MispShadowAttribute` object to accept

            :example:

            >>> server = MispServer()
            >>> proposal = server.shadowattributes.get(12)
            >>> server.shadowattributes.accept(proposal)

            """
            assert shadowattribute is not MispShadowAttribute
            raw = self.server.POST('/shadow_attributes/accept/%d' % shadowattribute.id, '')

        def discard(self, shadowattribute):
            """
            Discards a shadow attribute on the MISP server.

            :param shadowattribute: :class:`MispShadowAttribute` object to discard

            :example:

            >>> server = MispServer()
            >>> proposal = server.shadowattributes.get(12)
            >>> server.shadowattributes.discard(proposal)

            """
            assert shadowattribute is not MispShadowAttribute
            raw = self.server.POST('/shadow_attributes/discard/%d' % shadowattribute.id, '')

    class Attributes(object):
        """
        This modules communicates Attributes with the MISP server.
        """
        def __init__(self, server):
            self.server = server

        def get(self, id):
            """
            Fetches an attribute from the MISP server.

            :param id: Attribute id (as an integer)
            :returns: :class:`MispAttribute` object

            """
            resp = self.server.GET('/attributes/%d' % id)
            response = objectify.fromstring(raw)
            return MispAttribute.from_xml_object(response.Attribute)

        def update(self, attr):
            """
            Updates an attribute on the MISP server.

            :param attr: :class:`MispAttribute` object to update

            :example:

            >>> server = MispServer()
            >>> attr = server.attributes.get(12)
            >>> attr.comment = 'foobar'
            >>> server.attributes.update(attr)

            """
            assert attr is not MispAttribute
            attr.timestamp = datetime.datetime.now()
            raw = attr.to_xml()
            raw = self.server.POST('/attributes/%d' % attr.id, raw)

        def search(self):
            """
            Searches an attribute on the MISP server

            .. todo::

            Not implemented.
            """
            raise NotImplemented()

    class Events(object):
        """
        This modules communicates Events with the MISP server.
        """

        def __init__(self, server):
            self.server = server

        def get(self, evtid):
            """Fetches an event from the MISP server.

            :param evtid: Event ID (as an integer)
            :returns: :class:`MispEvent` object

            >>> server = MispServer()
            >>> event = server.events.get(12)

            """
            raw_evt = self.server.GET('/events/%d' % evtid)
            response = objectify.fromstring(raw_evt)
            return MispEvent.from_xml_object(response.Event)

        def update(self, event):
            """Modifies an event and propagate a change to the MISP server.

            It will update the event's timestamp and reset the publishing state
            (set to false).

            :param event: The modified :class:`MispEvent` object

            >>> server = MispServer()
            >>> event = server.events.get(12)
            >>> event.distribution = 2
            >>> server.events.update(event)

            """
            event.timestamp = datetime.datetime.now()
            event.published=0
            raw_evt = event.to_xml()
            self.server.POST('/events/%d' % event.id, raw_evt)

        def put(self, event):
            """Creates an event on the MISP server.

            It will find an Event ID for you.

            :param event: The :class:`MispEvent` object to push

            """
            if not event.id:
                lastevent = self.last()
                event.id = lastevent.id+1 # XXX: race-condition possible
            raw_evt = event.to_xml()
            self.server.POST('/events', raw_evt)

        def last(self):
            """Returns the last event published on the MISP server.

            :returns: Last :class:`MispEvent` object published
            """
            return self.list(limit=1, direction='desc')

        def list(self, limit=10, sort='date', direction='asc'):
            """List events on the MISP servers according to the given criteria.

            :param limit: Maximum number of events to fetch
            :param sort: Sorting criteria (can be: date)
            :returns: Last :class:`MispEvent` object published
            """
            url = '/events/index/sort:%s/direction:%s/limit:%d' % (sort, direction, limit)
            raw = self.server.GET(url)
<<<<<<< HEAD
            response = objectify.fromstring(raw)
=======
>>>>>>> 57d0c71a
            events=[]
            for evtobj in response.Event:
                events.append(MispEvent.from_xml_object(evtobj))
            return events

        def search(self, attr_type=None, tags=None, value=None,
                  category=None, org=None, date_from=None, date_to=None,
                  last=None, quickfilter=None, evtid=None):
            """Search events on the MISP server.

            Searching criteria:

            :param attr_type: The attribute type, any valid MISP attribute type is accepted.
            :param tags: To include a tag in the results just write its names into this parameter. To exclude a tag prepend it with a '!'. You can also chain several tag commands together with the '&&' operator. Please be aware the colons (:) cannot be used in the tag search. Use semicolons instead (the search will automatically search for colons instead).
            :param value: Search for the given value in the attributes' value field.
            :param category: The attribute category, any valid MISP attribute category is accepted.
            :param org: Search by the creator organisation by supplying the organisation idenfitier.
            :param date_from: Events with the date set to a date after the one specified in the from field (format: 2015-02-15)
            :param date_to: Events with the date set to a date before the one specified in the to field (format: 2015-02-15)
            :param last: Events published within the last x amount of time, where x can be defined in days, hours, minutes (for example 5d or 12h or 30m)
            :param quickfilter: Enabling this (by passing "1" as the argument) will make the search ignore all of the other arguments, except for the auth key and value.
            :param evtid:
            :returns: List of :class:`MispEvent` objects
            """
            request = objectify.Element('request')
            #request.searchall = 1
            if attr_type:
                request.type = attr_type
            if evtid:
                request.evtid = evtid
            if tags:
                request.tags = tags
            if value:
                request.value = value
            if category:
                request.category = category
            if org:
                request.org = org
            if date_to:
                request.date_to = date_to
            if date_from:
                request.date_from = date_from
            if last:
                request.last = last
            if quickfilter:
                request.quickfilter = quickfilter

            lxml.objectify.deannotate(request, xsi_nil=True)
            lxml.etree.cleanup_namespaces(request)
            raw = lxml.etree.tostring(request)
            raw = self.server.POST('/events/restSearch/download', raw)
            response = objectify.fromstring(raw)
            events=[]
            for evtobj in response.Event:
                events.append(MispEvent.from_xml_object(evtobj))
            return events


attr_categories = ['Internal reference', 'Targeting data', 'Antivirus detection',
           'Payload delivery', 'Payload installation', 'Artifacts dropped',
           'Persistence mechanism', 'Network activity', 'Payload type',
           'Attribution', 'External analysis', 'Other', 'Advisory PDF',
           'Advisory YAML' ]

attr_types = ['md5', 'sha1', 'sha256', 'filename', 'filename|md5', 'filename|sha1',
         'filename|sha256', 'ip-src', 'ip-dst', 'hostname', 'domain', 'url',
         'user-agent', 'http-method', 'regkey', 'regkey|value', 'AS', 'snort',
         'pattern-in-file', 'pattern-in-traffic', 'pattern-in-memory', 'named pipe',
         'mutex', 'vulnerability', 'attachment', 'malware-sample', 'link', 'comment',
         'text', 'email-src', 'email-dst', 'email-subject', 'email-attachment',
         'yara', 'target-user', 'target-email', 'target-machine', 'target-org',
         'target-location', 'target-external', 'other']

class MispAttribute(MispBaseObject):
    def __init__(self):
        super(MispAttribute, self).__init__()
        self._value = None
        self._category = None
        self._type = None
        self._comment = None
        self._to_ids = None
        self._ShadowAttribute = None
        self._id = None
        self._event_id = None

    @property
    def id(self):
        return self._id or 0

    @id.setter
    def id(self, value):
        self._id = value

    @property
    def comment(self):
        return self._comment or ''

    @comment.setter
    def comment(self, value):
        self._comment = value

    @property
    def event_id(self):
        return self._event_id

    @event_id.setter
    def event_id(self, value):
        self._event_id = value

    @property
    def value(self):
        return self._value

    @value.setter
    def value(self, value):
        """The value of the IOC.

        .. todo::
           Note that no check is performed on the format of this value, we delegate this
           verification to the MISP server.
        """
        self._value = value

    @property
    def category(self):
        return self._category

    @category.setter
    def category(self, value):
        if value not in attr_categories:
            raise ValueError('Invalid category for an attribute')
        self._category = value

    @property
    def type(self):
        """Getter/setter

        The setter will verify that the given value is valid.
        """
        return self._type

    @type.setter
    def type(self, value):
        if value not in attr_types:
            raise ValueError('Invalid type for an attribute')
        self._type = value

    @property
    def to_ids(self):
        """Boolean variable
        """
        return self._to_ids or 0

    @to_ids.setter
    def to_ids(self, value):
        self._to_ids = int(value)

    @property
    def ShadowAttribute(self):
        return None

    @staticmethod
    def from_xml(s):
        """
        Static method converting a serialized XML string into a :class:`MispAttribute` object.

        :example:

        >>> s = '<Attribute><id>87183</id><type>regkey|value</type><category>Persistencemechanism</category><to_ids>1</to_ids><uuid>562795f9-5723-4b96-8940-599b0a3ac101</uuid><event_id>486</event_id><distribution>1</distribution><timestamp>1445434872</timestamp><comment>loooool</comment><value>lol</value><ShadowAttribute/></Attribute>'
        >>> a = MispAttribute.from_xml(s)
        >>> type(a)
        <class 'misp.MispAttribute'>

        """
        attr = objectify.fromstring(s)
        return MispAttribute.from_xml_object(attr)

    @staticmethod
    def from_xml_object(obj):
        if obj.tag.lower() != 'attribute':
            raise ValueError('Invalid Attribute XML')
        attr = MispAttribute()
        for field in ['uuid', 'distribution', 'type', 'category',
                      'timestamp', 'to_ids', 'comment', 'value',
                      'event_id', 'id']:
            val = getattr(obj, field)
            setattr(attr, field, val)
        return attr

    def to_xml_object(self):
        attr = objectify.Element('Attribute')
        for field in ['distribution', 'type', 'category',
                      'to_ids', 'comment', 'value',
                      'event_id', 'timestamp', 'uuid', 'id']:
            val = getattr(self, field)
            setattr(attr, field, val)
        return attr


class MispShadowAttribute(MispAttribute):
    """A shadow attribute is what human beings call proposal :)

       It is the same thing than a :class:`MispAttribute`. This module basically
       inherits everything from it.

    """
    def __init__(self):
        super(MispShadowAttribute, self).__init__()

    @staticmethod
    def from_xml(s):
        """
        Static method converting a serialized XML string into a :class:`MispShadowAttribute` object.

        :example:

        >>> s = '<ShadowAttribute>...</ShadowAttribute>
        >>> a = MispShadowAttribute.from_xml(s)
        >>> type(a)
        <class 'misp.MispShadowAttribute'>
        """

        attr = objectify.fromstring(s)
        return MispShadowAttribute.from_xml_object(attr)

    @staticmethod
    def from_attribute(attr):
        """
        Converts an attribute into a shadow attribute.

        :param attr: :class:`MispAttribute` instance to be converted
        :returns: Converted :class:`MispShadowAttribute`
        :example:

        >>> server = MispServer()
        >>> event = server.events.get(12)
        >>> attr = event.attributes[0]
        >>> prop = MispShadowAttribute.from_attribute(attr)

        """
        assert attr is not MispAttribute
        prop = MispShadowAttribute()
        prop.distribution = attr.distribution
        prop.type = attr.type
        prop.comment = attr.comment
        prop.value = attr.value
        prop.category = attr.category
        prop.to_ids= attr.to_ids
        return prop

    @staticmethod
    def from_xml_object(obj):
        if obj.tag.lower() != 'shadowattribute':
            raise ValueError('Invalid ShadowAttribute XML (tag="%s")' % obj.tag.lower())
        shadowattribute = MispShadowAttribute()
        for field in ['type', 'category', 'to_ids', 'comment', 'value', 'id']:
            val = getattr(obj, field)
            setattr(shadowattribute, field, val)
        return shadowattribute

    def to_xml_object(self):
        attr = objectify.Element('ShadowAttribute')
        for field in ['type', 'category', 'to_ids', 'comment', 'value']:
            val = getattr(self, field)
            setattr(attr, field, val)
        return attr
<<<<<<< HEAD

class MispEventTest(unittest.TestCase):
    def test_good_xml(self):
        s = r"""<Event>
    <id>42</id>
    <org>ACME and bro.</org>
    <date>2015-10-20</date>
    <threat_level_id>3</threat_level_id>
    <info>AGNOSTIC PANDA</info>
    <published>1</published>
    <uuid>56278fd8-f2c0-4907-bcca-594e0a3ac101</uuid>
    <attribute_count>8</attribute_count>
    <analysis>2</analysis>
    <timestamp>1445434988</timestamp>
    <distribution>1</distribution>
    <proposal_email_lock>0</proposal_email_lock>
    <orgc>ACME Corporation</orgc>
    <locked>0</locked>
    <publish_timestamp>1445435155</publish_timestamp>
    </Event>
"""
        m = MispEvent.from_xml(s)
        self.assertEquals(m.uuid, '56278fd8-f2c0-4907-bcca-594e0a3ac101')
        self.assertEquals(m.id, 42)
        self.assertEquals(m.org, 'ACME and bro.')
        self.assertEquals(m.date, '2015-10-20')
        self.assertEquals(m.threat_level_id, 3)
        self.assertEquals(m.info, 'AGNOSTIC PANDA')
        self.assertEquals(m.published, 1)
        self.assertEquals(m.analysis, 2)
        self.assertEquals(m.timestamp, 1445434988)
        self.assertEquals(m.distribution, 1)
        self.assertEquals(m.orgc, 'ACME Corporation')
        self.assertEquals(m.locked, 0)
        self.assertEquals(m.publish_timestamp, 1445435155)

    def test_good_xml_full_generation(self):
        s = r"""<Event>
    <id>42</id>
    <org>ACME and bro.</org>
    <date>2015-10-20</date>
    <threat_level_id>3</threat_level_id>
    <info>AGNOSTIC PANDA</info>
    <published>1</published>
    <uuid>56278fd8-f2c0-4907-bcca-594e0a3ac101</uuid>
    <attribute_count>8</attribute_count>
    <analysis>2</analysis>
    <timestamp>1445434988</timestamp>
    <distribution>1</distribution>
    <proposal_email_lock>0</proposal_email_lock>
    <orgc>ACME Corporation</orgc>
    <locked>0</locked>
    <publish_timestamp>1445435155</publish_timestamp>
    </Event>
"""
        m = MispEvent.from_xml(s)
        new = m.to_xml()
        m = MispEvent.from_xml(new)
        self.assertEquals(m.uuid, '56278fd8-f2c0-4907-bcca-594e0a3ac101')
        self.assertEquals(m.id, 42)
        self.assertEquals(m.org, 'ACME and bro.')
        self.assertEquals(m.date, '2015-10-20')
        self.assertEquals(m.threat_level_id, 3)
        self.assertEquals(m.info, 'AGNOSTIC PANDA')
        self.assertEquals(m.published, 1)
        self.assertEquals(m.analysis, 2)
        self.assertEquals(m.timestamp, 1445434988)
        self.assertEquals(m.distribution, 1)
        self.assertEquals(m.orgc, 'ACME Corporation')
        self.assertEquals(m.locked, 0)
        self.assertEquals(m.publish_timestamp, 1445435155)

    def test_good_xml_generation(self):
        company = 'ACME Corporation'
        m = MispEvent()
        m.org = company
        serialized_evt = m.to_xml()
        obj = MispEvent.from_xml(serialized_evt)
        self.assertEquals(obj.org, company)

    def test_bad_xml(self):
        with self.assertRaises(lxml.etree.XMLSyntaxError):
            MispEvent.from_xml('<foo')

    def test_good_time_format(self):
        m = MispEvent()
        d = datetime.datetime.now()
        m.publish_timestamp = d
        self.assertEquals(m.publish_timestamp, int(time.mktime(d.timetuple())))


class MispAttrTest(unittest.TestCase):
    def test_fromtofrom_xml(self):
        s = r"""<Attribute>
      <id>87183</id>
      <type>regkey|value</type>
      <category>Persistence mechanism</category>
      <to_ids>1</to_ids>
      <uuid>562795f9-5723-4b96-8940-599b0a3ac101</uuid>
      <event_id>486</event_id>
      <distribution>1</distribution>
      <timestamp>1445434872</timestamp>
      <comment>loooool</comment>
      <value>lol</value>
      <ShadowAttribute/>
    </Attribute>"""
        a = MispAttribute.from_xml(s)
        s = a.to_xml()
        a = MispAttribute.from_xml(s)
        self.assertEquals(a.id, 87183)
        self.assertEquals(a.type, 'regkey|value')
        self.assertEquals(a.category, 'Persistence mechanism')
        self.assertEquals(a.to_ids, 1)
        self.assertEquals(a.uuid, '562795f9-5723-4b96-8940-599b0a3ac101')
        self.assertEquals(a.event_id, 486)
        self.assertEquals(a.distribution, 1)
        self.assertEquals(a.timestamp, 1445434872)
        self.assertEquals(a.comment, 'loooool')
        self.assertEquals(a.value, 'lol')
    
    def test_from_xml(self):
        s = r"""<Attribute>
      <id>87183</id>
      <type>regkey|value</type>
      <category>Persistence mechanism</category>
      <to_ids>1</to_ids>
      <uuid>562795f9-5723-4b96-8940-599b0a3ac101</uuid>
      <event_id>486</event_id>
      <distribution>1</distribution>
      <timestamp>1445434872</timestamp>
      <comment>loooool</comment>
      <value>lol</value>
      <ShadowAttribute/>
    </Attribute>"""
        a = MispAttribute.from_xml(s)
        self.assertEquals(a.id, 87183)
        self.assertEquals(a.type, 'regkey|value')
        self.assertEquals(a.category, 'Persistence mechanism')
        self.assertEquals(a.to_ids, 1)
        self.assertEquals(a.uuid, '562795f9-5723-4b96-8940-599b0a3ac101')
        self.assertEquals(a.event_id, 486)
        self.assertEquals(a.distribution, 1)
        self.assertEquals(a.timestamp, 1445434872)
        self.assertEquals(a.comment, 'loooool')
        self.assertEquals(a.value, 'lol')

    def test_bad_category(self):
        attr = MispAttribute()
        with self.assertRaises(ValueError):
            attr.category = 'foobar'

    def test_bad_category(self):
        attr = MispAttribute()
        with self.assertRaises(ValueError):
            attr.distribution = 4

    def test_bad_threat_lvl(self):
        attr = MispAttribute()
        with self.assertRaises(ValueError):
            attr.threat_level_id = 5

    def test_bad_analysis(self):
        attr = MispAttribute()
        with self.assertRaises(ValueError):
            attr.analysis = 5

    def test_good_inner_attribute(self):
        attr = MispAttribute()


class MispServerTest(unittest.TestCase):
    def test_get_event(self):
        m = MispServer()
        evt = m.events.get(TEST_EVT_ID)
        self.assertEquals(evt.id, TEST_EVT_ID)

    def test_search_event(self):
        m = MispServer()
        evt=m.events.search(value=TEST_NEEDLE)
        self.assertEquals(len(evt), 1)
        self.assertEquals(evt[0].id, TEST_EVT_ID)
        ok=False
        for event in evt:
            for attr in event.attributes:
                if attr.value == TEST_NEEDLE:
                    ok=True
                    break
        self.assertEquals(ok, True)

    def disabled_test_last(self):
        m = MispServer()
        self.assertEquals(m.events.last().id, TEST_LAST_EVT_ID)

    def disabled_test_create_event(self):
        m = MispServer()
        e = MispEvent()
        e.info = 'Hello world'
        e.orgc = DEFAULT_ORGC
        e.org = DEFAULT_ORG
        e.published = 0
        e.distribution = 0
        m.events.put(e)

    def test_modify_event(self):
        m = MispServer()
        e = m.events.get(TEST_EVT_ID)
        e.timestamp = datetime.datetime.now()
        a = MispAttribute()
        a.value='foobar%d.com' % time.time()
        a.comment='evil domain'
        a.category = 'Network activity'
        a.type = 'domain'
        e.attributes.add(a)
        m.events.update(e)

    def test_modify_attr(self):
        m = MispServer()
        event = m.events.get(TEST_EVT_ID)
        updateme=None
        for attr in event.attributes:
            if str(attr.value).startswith('tata'):
                updateme=attr
                break
        self.assertIsNotNone(updateme)
        updateme.comment='Hello; %s' % datetime.datetime.now()
        m.attributes.update(updateme)

if __name__ == '__main__':
    unittest.main()
=======
>>>>>>> 57d0c71a
<|MERGE_RESOLUTION|>--- conflicted
+++ resolved
@@ -27,10 +27,6 @@
 #   See the License for the specific language governing permissions and
 #   limitations under the License.
 
-<<<<<<< HEAD
-import unittest
-=======
->>>>>>> 57d0c71a
 import lxml
 from lxml import objectify
 import time
@@ -47,17 +43,12 @@
 DEFAULT_MISP_URL = 'https://misp.cert.corp'
 DEFAULT_ORG = 'Airbus Group CERT'
 DEFAULT_ORGC = DEFAULT_ORG
-<<<<<<< HEAD
-MISP_API_KEY = open(os.path.join(os.environ['HOME'], '.misp_api_key')).read().strip()
-MISP_SSL_CHAIN = '/etc/ssl/certs/AG_CERT.pem'
-=======
 try:
     MISP_API_KEY = open(os.path.join(os.environ['HOME'], '.misp_api_key')).read().strip()
 except IOError:
     MISP_API_KEY = 'abcdefghighklmnopqrst'
 
 MISP_SSL_CHAIN = '/etc/ssl/certs/ca-certificates.crt'
->>>>>>> 57d0c71a
 
 # To remove this deprecation warning:
 # SecurityWarning: Certificate has no `subjectAltName`, falling back to check
@@ -669,10 +660,7 @@
             """
             url = '/events/index/sort:%s/direction:%s/limit:%d' % (sort, direction, limit)
             raw = self.server.GET(url)
-<<<<<<< HEAD
             response = objectify.fromstring(raw)
-=======
->>>>>>> 57d0c71a
             events=[]
             for evtobj in response.Event:
                 events.append(MispEvent.from_xml_object(evtobj))
@@ -939,235 +927,3 @@
             val = getattr(self, field)
             setattr(attr, field, val)
         return attr
-<<<<<<< HEAD
-
-class MispEventTest(unittest.TestCase):
-    def test_good_xml(self):
-        s = r"""<Event>
-    <id>42</id>
-    <org>ACME and bro.</org>
-    <date>2015-10-20</date>
-    <threat_level_id>3</threat_level_id>
-    <info>AGNOSTIC PANDA</info>
-    <published>1</published>
-    <uuid>56278fd8-f2c0-4907-bcca-594e0a3ac101</uuid>
-    <attribute_count>8</attribute_count>
-    <analysis>2</analysis>
-    <timestamp>1445434988</timestamp>
-    <distribution>1</distribution>
-    <proposal_email_lock>0</proposal_email_lock>
-    <orgc>ACME Corporation</orgc>
-    <locked>0</locked>
-    <publish_timestamp>1445435155</publish_timestamp>
-    </Event>
-"""
-        m = MispEvent.from_xml(s)
-        self.assertEquals(m.uuid, '56278fd8-f2c0-4907-bcca-594e0a3ac101')
-        self.assertEquals(m.id, 42)
-        self.assertEquals(m.org, 'ACME and bro.')
-        self.assertEquals(m.date, '2015-10-20')
-        self.assertEquals(m.threat_level_id, 3)
-        self.assertEquals(m.info, 'AGNOSTIC PANDA')
-        self.assertEquals(m.published, 1)
-        self.assertEquals(m.analysis, 2)
-        self.assertEquals(m.timestamp, 1445434988)
-        self.assertEquals(m.distribution, 1)
-        self.assertEquals(m.orgc, 'ACME Corporation')
-        self.assertEquals(m.locked, 0)
-        self.assertEquals(m.publish_timestamp, 1445435155)
-
-    def test_good_xml_full_generation(self):
-        s = r"""<Event>
-    <id>42</id>
-    <org>ACME and bro.</org>
-    <date>2015-10-20</date>
-    <threat_level_id>3</threat_level_id>
-    <info>AGNOSTIC PANDA</info>
-    <published>1</published>
-    <uuid>56278fd8-f2c0-4907-bcca-594e0a3ac101</uuid>
-    <attribute_count>8</attribute_count>
-    <analysis>2</analysis>
-    <timestamp>1445434988</timestamp>
-    <distribution>1</distribution>
-    <proposal_email_lock>0</proposal_email_lock>
-    <orgc>ACME Corporation</orgc>
-    <locked>0</locked>
-    <publish_timestamp>1445435155</publish_timestamp>
-    </Event>
-"""
-        m = MispEvent.from_xml(s)
-        new = m.to_xml()
-        m = MispEvent.from_xml(new)
-        self.assertEquals(m.uuid, '56278fd8-f2c0-4907-bcca-594e0a3ac101')
-        self.assertEquals(m.id, 42)
-        self.assertEquals(m.org, 'ACME and bro.')
-        self.assertEquals(m.date, '2015-10-20')
-        self.assertEquals(m.threat_level_id, 3)
-        self.assertEquals(m.info, 'AGNOSTIC PANDA')
-        self.assertEquals(m.published, 1)
-        self.assertEquals(m.analysis, 2)
-        self.assertEquals(m.timestamp, 1445434988)
-        self.assertEquals(m.distribution, 1)
-        self.assertEquals(m.orgc, 'ACME Corporation')
-        self.assertEquals(m.locked, 0)
-        self.assertEquals(m.publish_timestamp, 1445435155)
-
-    def test_good_xml_generation(self):
-        company = 'ACME Corporation'
-        m = MispEvent()
-        m.org = company
-        serialized_evt = m.to_xml()
-        obj = MispEvent.from_xml(serialized_evt)
-        self.assertEquals(obj.org, company)
-
-    def test_bad_xml(self):
-        with self.assertRaises(lxml.etree.XMLSyntaxError):
-            MispEvent.from_xml('<foo')
-
-    def test_good_time_format(self):
-        m = MispEvent()
-        d = datetime.datetime.now()
-        m.publish_timestamp = d
-        self.assertEquals(m.publish_timestamp, int(time.mktime(d.timetuple())))
-
-
-class MispAttrTest(unittest.TestCase):
-    def test_fromtofrom_xml(self):
-        s = r"""<Attribute>
-      <id>87183</id>
-      <type>regkey|value</type>
-      <category>Persistence mechanism</category>
-      <to_ids>1</to_ids>
-      <uuid>562795f9-5723-4b96-8940-599b0a3ac101</uuid>
-      <event_id>486</event_id>
-      <distribution>1</distribution>
-      <timestamp>1445434872</timestamp>
-      <comment>loooool</comment>
-      <value>lol</value>
-      <ShadowAttribute/>
-    </Attribute>"""
-        a = MispAttribute.from_xml(s)
-        s = a.to_xml()
-        a = MispAttribute.from_xml(s)
-        self.assertEquals(a.id, 87183)
-        self.assertEquals(a.type, 'regkey|value')
-        self.assertEquals(a.category, 'Persistence mechanism')
-        self.assertEquals(a.to_ids, 1)
-        self.assertEquals(a.uuid, '562795f9-5723-4b96-8940-599b0a3ac101')
-        self.assertEquals(a.event_id, 486)
-        self.assertEquals(a.distribution, 1)
-        self.assertEquals(a.timestamp, 1445434872)
-        self.assertEquals(a.comment, 'loooool')
-        self.assertEquals(a.value, 'lol')
-    
-    def test_from_xml(self):
-        s = r"""<Attribute>
-      <id>87183</id>
-      <type>regkey|value</type>
-      <category>Persistence mechanism</category>
-      <to_ids>1</to_ids>
-      <uuid>562795f9-5723-4b96-8940-599b0a3ac101</uuid>
-      <event_id>486</event_id>
-      <distribution>1</distribution>
-      <timestamp>1445434872</timestamp>
-      <comment>loooool</comment>
-      <value>lol</value>
-      <ShadowAttribute/>
-    </Attribute>"""
-        a = MispAttribute.from_xml(s)
-        self.assertEquals(a.id, 87183)
-        self.assertEquals(a.type, 'regkey|value')
-        self.assertEquals(a.category, 'Persistence mechanism')
-        self.assertEquals(a.to_ids, 1)
-        self.assertEquals(a.uuid, '562795f9-5723-4b96-8940-599b0a3ac101')
-        self.assertEquals(a.event_id, 486)
-        self.assertEquals(a.distribution, 1)
-        self.assertEquals(a.timestamp, 1445434872)
-        self.assertEquals(a.comment, 'loooool')
-        self.assertEquals(a.value, 'lol')
-
-    def test_bad_category(self):
-        attr = MispAttribute()
-        with self.assertRaises(ValueError):
-            attr.category = 'foobar'
-
-    def test_bad_category(self):
-        attr = MispAttribute()
-        with self.assertRaises(ValueError):
-            attr.distribution = 4
-
-    def test_bad_threat_lvl(self):
-        attr = MispAttribute()
-        with self.assertRaises(ValueError):
-            attr.threat_level_id = 5
-
-    def test_bad_analysis(self):
-        attr = MispAttribute()
-        with self.assertRaises(ValueError):
-            attr.analysis = 5
-
-    def test_good_inner_attribute(self):
-        attr = MispAttribute()
-
-
-class MispServerTest(unittest.TestCase):
-    def test_get_event(self):
-        m = MispServer()
-        evt = m.events.get(TEST_EVT_ID)
-        self.assertEquals(evt.id, TEST_EVT_ID)
-
-    def test_search_event(self):
-        m = MispServer()
-        evt=m.events.search(value=TEST_NEEDLE)
-        self.assertEquals(len(evt), 1)
-        self.assertEquals(evt[0].id, TEST_EVT_ID)
-        ok=False
-        for event in evt:
-            for attr in event.attributes:
-                if attr.value == TEST_NEEDLE:
-                    ok=True
-                    break
-        self.assertEquals(ok, True)
-
-    def disabled_test_last(self):
-        m = MispServer()
-        self.assertEquals(m.events.last().id, TEST_LAST_EVT_ID)
-
-    def disabled_test_create_event(self):
-        m = MispServer()
-        e = MispEvent()
-        e.info = 'Hello world'
-        e.orgc = DEFAULT_ORGC
-        e.org = DEFAULT_ORG
-        e.published = 0
-        e.distribution = 0
-        m.events.put(e)
-
-    def test_modify_event(self):
-        m = MispServer()
-        e = m.events.get(TEST_EVT_ID)
-        e.timestamp = datetime.datetime.now()
-        a = MispAttribute()
-        a.value='foobar%d.com' % time.time()
-        a.comment='evil domain'
-        a.category = 'Network activity'
-        a.type = 'domain'
-        e.attributes.add(a)
-        m.events.update(e)
-
-    def test_modify_attr(self):
-        m = MispServer()
-        event = m.events.get(TEST_EVT_ID)
-        updateme=None
-        for attr in event.attributes:
-            if str(attr.value).startswith('tata'):
-                updateme=attr
-                break
-        self.assertIsNotNone(updateme)
-        updateme.comment='Hello; %s' % datetime.datetime.now()
-        m.attributes.update(updateme)
-
-if __name__ == '__main__':
-    unittest.main()
-=======
->>>>>>> 57d0c71a
